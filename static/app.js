--- conflicted
+++ resolved
@@ -34,7 +34,6 @@
 const delimiterInput = $("#delimiter");
 const encodingInput = $("#encoding");
 const btnValidate = $("#btn-validate-file");
-<<<<<<< HEAD
 const btnBrowse = $("#btn-browse");
 const dropZone = $("#drop-zone");
 const selectedFileLabel = $("#selected-file");
@@ -52,12 +51,6 @@
 const specFilterEl = $("#spec-filter");
 const filterSearchInput = $("#filter-search");
 const severityChips = $$(".chip");
-=======
-const statusBox = $("#status");
-const resultsWrap = $("#results");
-const issuesBody = $("#issues-body");
-const noteTruncate = $("#note-truncate");
->>>>>>> 97009a49
 const statTotal = $("#stat-total");
 const statErrors = $("#stat-errors");
 const statWarnings = $("#stat-warnings");
@@ -145,7 +138,6 @@
   btnValidate.textContent = isLoading ? "Validating…" : validateLabel;
 }
 
-<<<<<<< HEAD
 function setDownloadsEnabled(enabled){
   [btnJson, btnCsv, btnNoIssuesJson, btnNoIssuesCsv].forEach((btn) => {
     if(btn){ btn.disabled = !enabled; }
@@ -155,35 +147,11 @@
 function renderStatus({ type = "info", title = "", subtitle = "", spinner = false } = {}){
   if(!statusBox) return;
   if(!title && !subtitle){
-=======
-const escapeHtml = (value) => {
-  if(value === null || value === undefined) return "";
-  return String(value)
-    .replace(/&/g, "&amp;")
-    .replace(/</g, "&lt;")
-    .replace(/>/g, "&gt;")
-    .replace(/"/g, "&quot;")
-    .replace(/'/g, "&#39;");
-};
-
-function setDownloadsEnabled(enabled){
-  [btnJson, btnCsv].forEach((btn) => {
-    if(btn){
-      btn.disabled = !enabled;
-    }
-  });
-}
-
-function renderStatus(message, kind = "info", { spinner = false } = {}){
-  if(!statusBox) return;
-  if(!message){
->>>>>>> 97009a49
     statusBox.classList.add("hidden");
     statusBox.classList.remove("error", "success");
     statusBox.innerHTML = "";
     return;
   }
-<<<<<<< HEAD
   statusBox.classList.remove("hidden", "error", "success");
   if(type === "success"){
     statusBox.classList.add("success");
@@ -296,24 +264,6 @@
       `;
     }).join("");
     noteTruncate?.classList.toggle("hidden", filtered.length <= limit);
-=======
-  const icon = spinner ? '<div class="spinner" role="status"></div>' : "";
-  statusBox.innerHTML = `<div class="status-inner">${icon}<div>${escapeHtml(message)}</div></div>`;
-  statusBox.classList.remove("hidden", "error", "success");
-  if(kind === "error"){
-    statusBox.classList.add("error");
-  }else if(kind === "success"){
-    statusBox.classList.add("success");
-  }
-}
-
-function resetResults(){
-  if(resultsWrap){
-    resultsWrap.classList.add("hidden");
-  }
-  if(issuesBody){
-    issuesBody.innerHTML = "";
->>>>>>> 97009a49
   }
   if(noteTruncate){
     noteTruncate.classList.add("hidden");
@@ -326,7 +276,6 @@
 
 function renderResults(data){
   lastResult = data;
-<<<<<<< HEAD
   allIssues = Array.isArray(data?.issues) ? data.issues : [];
   updateChipCounts();
 
@@ -337,24 +286,12 @@
   if(statPass){
     if(typeof summary.pass_rate === "number" && !Number.isNaN(summary.pass_rate)){
       const pct = Math.round(summary.pass_rate * 1000) / 10;
-=======
-  const { summary, issues = [] } = data || {};
-
-  if(statTotal) statTotal.textContent = summary?.items_total?.toLocaleString?.() ?? String(summary?.items_total ?? "-");
-  if(statErrors) statErrors.textContent = summary?.items_with_errors?.toLocaleString?.() ?? String(summary?.items_with_errors ?? "-");
-  if(statWarnings) statWarnings.textContent = summary?.items_with_warnings?.toLocaleString?.() ?? String(summary?.items_with_warnings ?? "-");
-
-  if(statPass){
-    if(typeof summary?.pass_rate === "number" && !Number.isNaN(summary.pass_rate)){
-      const pct = Math.round(summary.pass_rate * 1000) / 10; // one decimal place
->>>>>>> 97009a49
       statPass.textContent = `${pct.toFixed(pct % 1 === 0 ? 0 : 1)}%`;
     }else{
       statPass.textContent = "-";
     }
   }
 
-<<<<<<< HEAD
   const truncated = Boolean(
     summary.truncated ||
     summary.items_truncated ||
@@ -364,42 +301,11 @@
     (typeof summary.items_total === "number" && summary.items_total >= 50000)
   );
   summaryTruncate?.classList.toggle("hidden", !truncated);
-=======
-  if(issuesBody){
-    const limit = 1000;
-    const sliced = issues.slice(0, limit);
-    if(sliced.length === 0){
-      issuesBody.innerHTML = '<tr class="empty"><td colspan="7">✅ No issues found. Your feed meets all required checks.</td></tr>';
-    }else{
-      issuesBody.innerHTML = sliced.map((issue, idx) => {
-        const rowIndex = typeof issue.row_index === "number" ? issue.row_index + 1 : "";
-        const severity = (issue.severity || "info").toLowerCase();
-        return `<tr>
-          <td>${escapeHtml(rowIndex)}</td>
-          <td>${escapeHtml(issue.item_id ?? "")}</td>
-          <td>${escapeHtml(issue.field ?? "")}</td>
-          <td>${escapeHtml(issue.rule_id ?? "")}</td>
-          <td><span class="sev-${escapeHtml(severity)}">${escapeHtml(severity)}</span></td>
-          <td>${escapeHtml(issue.message ?? "")}</td>
-          <td>${escapeHtml(issue.sample_value ?? "")}</td>
-        </tr>`;
-      }).join("");
-    }
-    if(noteTruncate){
-      if(issues.length > limit){
-        noteTruncate.classList.remove("hidden");
-      }else{
-        noteTruncate.classList.add("hidden");
-      }
-    }
-  }
->>>>>>> 97009a49
 
   if(resultsWrap){
     resultsWrap.classList.remove("hidden");
   }
 
-<<<<<<< HEAD
   if(allIssues.length === 0){
     issuesTable?.classList.add("is-hidden");
     noIssuesEl?.classList.remove("hidden");
@@ -411,9 +317,6 @@
   applyFilters();
   setDownloadsEnabled(true);
   updateStepState("success");
-=======
-  setDownloadsEnabled(true);
->>>>>>> 97009a49
 }
 
 function handleDownloadJson(){
@@ -450,12 +353,8 @@
 async function handleValidateClick(event){
   event.preventDefault();
   if(!fileInput || !fileInput.files || fileInput.files.length === 0){
-<<<<<<< HEAD
     renderStatus({ type: "error", title: "No file selected", subtitle: "Please add a feed file before validating." });
     updateStepState("ready");
-=======
-    renderStatus("Please choose a feed file before validating.", "error");
->>>>>>> 97009a49
     return;
   }
 
@@ -471,16 +370,9 @@
 
   setDownloadsEnabled(false);
   resetResults();
-<<<<<<< HEAD
   renderStatus({ type: "info", title: "Validating…", subtitle: "Hang tight while we check your feed.", spinner: true });
   setValidateLoading(true);
   updateStepState("validating");
-=======
-  renderStatus("Validating feed…", "info", { spinner: true });
-  if(btnValidate){
-    btnValidate.disabled = true;
-  }
->>>>>>> 97009a49
 
   try{
     const response = await fetch("/validate/file", { method: "POST", body: formData });
@@ -499,7 +391,6 @@
       throw new Error("Unexpected empty response from validator.");
     }
     renderResults(payload);
-<<<<<<< HEAD
     renderStatus({ type: "success", title: "Validation complete.", subtitle: "Validation complete." });
   }catch(err){
     renderStatus({ type: "error", title: "Validation failed", subtitle: err?.message || String(err) });
@@ -701,105 +592,6 @@
 setDownloadsEnabled(false);
 updateStepState("ready");
 updateChipCounts();
-=======
-    renderStatus("Validation complete.", "success");
-  }catch(err){
-    renderStatus(`Validation failed: ${err.message || err}`, "error");
-  }finally{
-    if(btnValidate){
-      btnValidate.disabled = false;
-    }
-  }
-}
-
-btnJson && btnJson.addEventListener("click", handleDownloadJson);
-btnCsv && btnCsv.addEventListener("click", handleDownloadCsv);
-btnValidate && btnValidate.addEventListener("click", handleValidateClick);
-
-setDownloadsEnabled(false);
-
-// ===== Spec content enrichment =====
-const REQUIRED_FIELD_DETAILS = [
-  { name: "enable_search", description: "Boolean flag that controls whether the item is discoverable across OpenAI shopping and conversational surfaces." },
-  { name: "enable_checkout", description: "Boolean flag gating assistant-led checkout flows. Must be \"true\" only when enable_search is also \"true\"." },
-  { name: "id", description: "Stable unique identifier (≤100 characters) used to reconcile updates and suppress duplicates." },
-  { name: "title", description: "Human-readable product name that will be surfaced in chat results and product cards." },
-  { name: "description", description: "Rich text description (plain text) that helps the model summarize what the item offers." },
-  { name: "link", description: "HTTPS URL to the canonical product detail page shoppers can visit for more context." },
-  { name: "product_category", description: "Category taxonomy path separated with \">\" tokens (e.g., Electronics > Tablets) per the OpenAI commerce spec." },
-  { name: "brand", description: "Brand or manufacturer displayed alongside the title and used for matching queries." },
-  { name: "material", description: "Primary material or composition so the assistant can answer questions about build quality." },
-  { name: "weight", description: "Shipping or packaged weight with unit (lb, kg, g, oz) for fulfillment and compliance answers." },
-  { name: "image_link", description: "Primary product image URL shown in surfaces like shopping carousels." },
-  { name: "price", description: "Item price formatted as \"<amount> <ISO currency>\" (e.g., 199.99 USD)." },
-  { name: "availability", description: "Inventory state enumeration (in_stock, out_of_stock, preorder) that drives purchase eligibility." },
-  { name: "inventory_quantity", description: "Available quantity (non-negative integer) used for low-stock messaging." },
-  { name: "seller_name", description: "Display name for the merchant or storefront providing the offer." },
-  { name: "seller_url", description: "Merchant homepage or storefront URL shoppers can visit for support." },
-  { name: "return_policy", description: "Public return policy URL required for marketplace compliance." },
-  { name: "return_window", description: "Number of days customers have to initiate a return." }
-];
-
-const RECOMMENDED_FIELD_DETAILS = [
-  { name: "gtin", description: "Global Trade Item Number (UPC/EAN/ISBN) to help OpenAI map listings to canonical products." },
-  { name: "mpn", description: "Manufacturer Part Number for catalog matching when no GTIN exists." },
-  { name: "condition", description: "Product condition indicator (new, refurbished, used) surfaced in assistant responses." },
-  { name: "dimensions", description: "Combined dimension string (e.g., 10 in x 6 in x 2 in) for quick size callouts." },
-  { name: "length", description: "Length dimension with unit for detailed sizing guidance." },
-  { name: "width", description: "Width dimension with unit for detailed sizing guidance." },
-  { name: "height", description: "Height dimension with unit for detailed sizing guidance." },
-  { name: "age_group", description: "Intended audience (newborn, kids, adult, etc.) to power age-restricted filtering." },
-  { name: "additional_image_link", description: "Comma-separated list of supplementary image URLs for richer galleries." },
-  { name: "video_link", description: "Product demo or marketing video URL used in conversational summaries." },
-  { name: "model_3d_link", description: "3D model preview (GLB/USDZ) for immersive shopping experiences." },
-  { name: "applicable_taxes_fees", description: "Any surcharge text shoppers should see alongside price disclosures." },
-  { name: "sale_price", description: "Temporary discounted price that complements the primary price." },
-  { name: "sale_price_effective_date", description: "Start/end date range for the sale_price in YYYY-MM-DD / YYYY-MM-DD format." },
-  { name: "unit_pricing_measure", description: "Measurement of the item for per-unit pricing (e.g., 750 ml)." },
-  { name: "base_measure", description: "Reference measure (e.g., 100 ml) used with unit_pricing_measure to compute unit price." },
-  { name: "pricing_trend", description: "Signals about price history or competitiveness, surfaced in assistant copy." },
-  { name: "availability_date", description: "Date the item becomes available; required for preorder, helpful for upcoming drops." },
-  { name: "expiration_date", description: "Expiry date for perishable or regulated goods." },
-  { name: "pickup_method", description: "Supported pickup option (in_store, reserve, not_supported) for click-and-collect." },
-  { name: "pickup_sla", description: "Fulfillment lead time for pickup orders such as '2 days'." },
-  { name: "item_group_id", description: "Identifier tying variants together so the assistant can cluster color/size options." },
-  { name: "item_group_title", description: "Human-friendly name for the variant family displayed alongside grouped results." },
-  { name: "color", description: "Variant color label used in conversational selection." },
-  { name: "size", description: "Variant size label (e.g., M, 8.5) shown in responses." },
-  { name: "size_system", description: "Two-letter ISO country code describing the sizing system (US, EU, JP, etc.)." },
-  { name: "gender", description: "Intended gender (male, female, unisex) for apparel experiences." },
-  { name: "offer_id", description: "Offer-level identifier when a merchant has multiple offers for the same item." },
-  { name: "shipping", description: "Structured shipping cost details for transparency in chat responses." },
-  { name: "delivery_estimate", description: "Estimated delivery windows or speed promises." },
-  { name: "seller_privacy_policy", description: "Privacy policy URL required on checkout-enabled listings." },
-  { name: "seller_tos", description: "Terms of service URL required on checkout-enabled listings." },
-  { name: "popularity_score", description: "Relative popularity metric that can influence ranking explanations." },
-  { name: "return_rate", description: "Historical return rate to highlight trustworthy products." },
-  { name: "warning", description: "Plain-text safety or regulatory warning copy." },
-  { name: "warning_url", description: "Link to detailed compliance or safety documentation." },
-  { name: "age_restriction", description: "Age gating information (e.g., 21+) for regulated goods." },
-  { name: "product_review_count", description: "Number of product-level reviews used for social proof." },
-  { name: "product_review_rating", description: "Average product rating value." },
-  { name: "store_review_count", description: "Number of merchant/store reviews." },
-  { name: "store_review_rating", description: "Average merchant/store rating." },
-  { name: "q_and_a", description: "Structured Q&A content that helps the assistant answer specific product questions." },
-  { name: "raw_review_data", description: "Detailed review corpus the model can summarize when responding to shoppers." },
-  { name: "related_product_id", description: "Identifier of complementary or substitute items for cross-sell suggestions." },
-  { name: "relationship_type", description: "Type of relationship (part_of_set, accessory, etc.) connecting related_product_id." },
-  { name: "geo_price", description: "Region-specific pricing overrides for localized offers." },
-  { name: "geo_availability", description: "Locations where the item is available so the assistant can answer regional stock questions." }
-];
-
-function renderSpecList(el, items){
-  if(!el || !Array.isArray(items)) return;
-  el.innerHTML = items
-    .map((item) => `<li><code>${escapeHtml(item.name)}</code><p>${escapeHtml(item.description)}</p></li>`)
-    .join("");
-}
-
-renderSpecList($("#req-list"), REQUIRED_FIELD_DETAILS);
-renderSpecList($("#rec-list"), RECOMMENDED_FIELD_DETAILS);
->>>>>>> 97009a49
 
 const yearEl = $("#year");
 if(yearEl){
