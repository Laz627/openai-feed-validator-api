// ===== DOM helpers =====
const $ = (sel) => document.querySelector(sel);
const $$ = (sel) => Array.from(document.querySelectorAll(sel));

// ===== Tabs & Panels =====
const tabValidate = $("#tab-validate");
const tabSpec = $("#tab-spec");
const panelValidate = $("#panel-validate");
const panelSpec = $("#panel-spec");

function setActiveTab(tab, panel, active){
  if(!tab || !panel) return;
  tab.setAttribute("aria-selected", String(active));
  if(active){
    panel.classList.remove("hidden");
    requestAnimationFrame(() => panel.classList.add("visible"));
  }else{
    panel.classList.remove("visible");
    panel.classList.add("hidden");
  }
}

function showTab(which){
  const isValidate = which === "validate";
  setActiveTab(tabValidate, panelValidate, isValidate);
  setActiveTab(tabSpec, panelSpec, !isValidate);
}

tabValidate?.addEventListener("click", () => showTab("validate"));
tabSpec?.addEventListener("click", () => showTab("spec"));

// ===== Validation wiring =====
const fileInput = $("#file-input");
const delimiterInput = $("#delimiter");
const encodingInput = $("#encoding");
const btnValidate = $("#btn-validate-file");
const btnBrowse = $("#btn-browse");
const dropZone = $("#drop-zone");
const selectedFileLabel = $("#selected-file");
const statusBox = $("#status");
const resultsWrap = $("#results");
const summaryBar = $("#summary-bar");
const summaryTruncate = $("#summary-truncate");
const issuesTable = document.querySelector("#results table.issues");
const issuesBody = $("#issues-body");
const noteTruncate = $("#note-truncate");
const noResultsEl = $("#no-results");
const noIssuesEl = $("#no-issues");
const btnNoIssuesJson = $("#btn-noissues-json");
const btnNoIssuesCsv = $("#btn-noissues-csv");
const specFilterEl = $("#spec-filter");
const filterSearchInput = $("#filter-search");
const severityChips = $$(".chip");
const statTotal = $("#stat-total");
const statErrors = $("#stat-errors");
const statWarnings = $("#stat-warnings");
const statScore = $("#stat-score");
const btnJson = $("#btn-download-json");
const btnCsv = $("#btn-download-csv");
const countAll = $("#count-all");
const countError = $("#count-error");
const countWarning = $("#count-warning");
const stepOne = $(".step-1");
const stepTwo = $(".step-2");
const stepThree = $(".step-3");

let lastResult = null;
let allIssues = [];
let filterSeverity = "all";
let searchTerm = "";
let specFilter = null;
let validateLabel = btnValidate?.textContent || "Validate";
<<<<<<< HEAD
let activeFile = null;
=======
>>>>>>> 39400a56

function escapeHtml(value){
  if(value === null || value === undefined) return "";
  return String(value)
    .replace(/&/g, "&amp;")
    .replace(/</g, "&lt;")
    .replace(/>/g, "&gt;")
    .replace(/"/g, "&quot;")
    .replace(/'/g, "&#39;");
}

function escapeAttr(value){
  return escapeHtml(value).replace(/\n/g, " &#10;");
}

function formatBytes(bytes){
  if(!Number.isFinite(bytes)) return "";
  if(bytes < 1024) return `${bytes} B`;
  const units = ["KB","MB","GB"]; let idx = 0; let num = bytes / 1024;
  while(num >= 1024 && idx < units.length - 1){ num /= 1024; idx += 1; }
  return `${num.toFixed(num >= 10 ? 0 : 1)} ${units[idx]}`;
}

function formatCount(value){
  if(value === null || value === undefined) return "-";
  if(typeof value === "number"){
    return Number.isFinite(value) ? value.toLocaleString() : "-";
  }
  const num = Number(value);
  return Number.isNaN(num) ? "-" : num.toLocaleString();
}

function getItemKey(issue){
  if(issue === null || issue === undefined) return null;
  if(issue.row_index !== undefined && issue.row_index !== null){
    return `row-${issue.row_index}`;
  }
  if(issue.item_id){
    return `item-${issue.item_id}`;
  }
  return null;
}

function getIssueRowKey(issue){
  const itemKey = getItemKey(issue);
  if(itemKey) return itemKey;
  if(issue?.rule_id){
    return `rule-${issue.rule_id}-${issue.field ?? ""}`;
  }
  return null;
}

function calculateIssueStats(){
  let errorCount = 0;
  let warningCount = 0;
  const errorItems = new Set();
  const warningItems = new Set();
  const seenItems = new Set();

  allIssues.forEach((issue) => {
    const severity = (issue.severity || "").toLowerCase();
    const key = getIssueRowKey(issue);
    const itemKey = getItemKey(issue) || key;
    if(itemKey) seenItems.add(itemKey);
    if(severity === "error"){
      errorCount += 1;
      if(itemKey) errorItems.add(itemKey);
    }else if(severity === "warning"){
      warningCount += 1;
      if(itemKey) warningItems.add(itemKey);
    }
  });

  return {
    errorCount,
    warningCount,
    totalIssues: allIssues.length,
    errorItemCount: errorItems.size,
    warningItemCount: warningItems.size,
    itemCount: seenItems.size
  };
}

function computeScoreGrade({ itemsTotal, errorCount, warningCount, errorItemCount }){
  const total = Number.isFinite(itemsTotal) && itemsTotal > 0 ? itemsTotal : null;

  if((itemsTotal === 0 || total === null) && errorCount === 0 && warningCount === 0){
    return { letter: "-", message: "No items evaluated" };
  }

  if(errorCount === 0 && warningCount === 0){
    return { letter: "A", message: "No issues detected" };
  }

  if(errorCount === 0){
    const count = warningCount.toLocaleString();
    const message = warningCount === 1 ? "1 warning to review" : `${count} warnings to review`;
    return { letter: "B", message };
  }

  const itemsWithErrors = errorItemCount ?? 0;
  const baseMessage = itemsWithErrors === 1
    ? "1 item with errors"
    : `${itemsWithErrors.toLocaleString()} items with errors`;

  if(total !== null){
    const ratio = itemsWithErrors / total;
    if(ratio <= 0.1){
      return { letter: "C", message: baseMessage };
    }
    return { letter: "D", message: baseMessage };
  }

  if(errorCount <= 5){
    return { letter: "C", message: baseMessage };
  }

  return { letter: "D", message: baseMessage };
}

<<<<<<< HEAD
function updateSelectedFileLabel(){
  if(!selectedFileLabel) return;
  if(activeFile){
    const size = formatBytes(activeFile.size);
    selectedFileLabel.textContent = size ? `${activeFile.name} (${size})` : activeFile.name;
  }else{
    selectedFileLabel.textContent = "No file selected yet.";
  }
}

function setActiveFile(file, { syncInput = false, sourceFiles = null } = {}){
  activeFile = file ?? null;

  if(syncInput && activeFile && fileInput){
    try{
      if(typeof DataTransfer !== "undefined"){ // Some browsers restrict programmatic assignment
        const dataTransfer = new DataTransfer();
        const items = sourceFiles ? Array.from(sourceFiles) : [activeFile];
        items.forEach((f) => dataTransfer.items.add(f));
        fileInput.files = dataTransfer.files;
      }
    }catch(err){
      // Ignore if assignment is blocked; we'll rely on the cached file reference
    }
  }

  if(syncInput && !activeFile && fileInput){
    try{
      fileInput.value = "";
    }catch(err){ /* noop */ }
  }

  updateSelectedFileLabel();
  updateStepState(activeFile ? "file-chosen" : "ready");
}

function syncSelectedFileFromInput(){
  if(fileInput?.files?.length){
    setActiveFile(fileInput.files[0]);
  }else{
    setActiveFile(null);
=======
function updateSelectedFile(){
  if(!selectedFileLabel) return;
  if(fileInput?.files?.length){
    const file = fileInput.files[0];
    const size = formatBytes(file.size);
    selectedFileLabel.textContent = size ? `${file.name} (${size})` : file.name;
    updateStepState("file-chosen");
  }else{
    selectedFileLabel.textContent = "No file selected yet.";
    updateStepState("ready");
>>>>>>> 39400a56
  }
}

function updateStepState(state){
  const steps = [stepOne, stepTwo, stepThree];
  steps.forEach((step) => step?.classList.remove("current", "complete"));
  switch(state){
    case "file-chosen":
      stepOne?.classList.add("complete");
      stepTwo?.classList.add("current");
      break;
    case "validating":
      stepOne?.classList.add("complete");
      stepTwo?.classList.add("current");
      break;
    case "success":
      stepOne?.classList.add("complete");
      stepTwo?.classList.add("complete");
      stepThree?.classList.add("current");
      break;
    case "error":
      stepOne?.classList.add("complete");
      stepTwo?.classList.add("current");
      break;
    default:
      stepOne?.classList.add("current");
  }
}

function setValidateLoading(isLoading){
  if(!btnValidate) return;
  btnValidate.disabled = isLoading;
  btnValidate.textContent = isLoading ? "Validating…" : validateLabel;
}

function setDownloadsEnabled(enabled){
  [btnJson, btnCsv, btnNoIssuesJson, btnNoIssuesCsv].forEach((btn) => {
    if(btn){ btn.disabled = !enabled; }
  });
}
<<<<<<< HEAD

function renderStatus({ type = "info", title = "", subtitle = "", spinner = false } = {}){
  if(!statusBox) return;
  if(!title && !subtitle){
    statusBox.classList.add("hidden");
    statusBox.classList.remove("error", "success");
    statusBox.innerHTML = "";
    return;
  }
  statusBox.classList.remove("hidden", "error", "success");
  if(type === "success"){
    statusBox.classList.add("success");
  }else if(type === "error"){
    statusBox.classList.add("error");
  }
  const icon = type === "success" ? "✅" : type === "error" ? "⚠️" : "ℹ️";
  const iconHtml = spinner ? '<div class="spinner" role="status" aria-label="Validating"></div>' : `<span class="status-icon">${icon}</span>`;
  statusBox.innerHTML = `
    <div class="status-card">
      ${iconHtml}
      <div>
        ${title ? `<p class="status-title">${escapeHtml(title)}</p>` : ""}
        ${subtitle ? `<p class="status-subtitle">${escapeHtml(subtitle)}</p>` : ""}
      </div>
    </div>
  `;
}

function resetResults(){
  resultsWrap?.classList.add("hidden");
  issuesTable?.classList.remove("is-hidden");
  if(issuesBody) issuesBody.innerHTML = "";
  noResultsEl?.classList.add("hidden");
  noIssuesEl?.classList.add("hidden");
  specFilterEl?.classList.add("hidden");
  specFilterEl && (specFilterEl.innerHTML = "");
  noteTruncate?.classList.add("hidden");
  summaryTruncate?.classList.add("hidden");
  if(statTotal) statTotal.textContent = "-";
  if(statErrors) statErrors.textContent = "-";
  if(statWarnings) statWarnings.textContent = "-";
  if(statScore){
    statScore.textContent = "-";
    delete statScore.dataset.grade;
    statScore.removeAttribute("title");
    statScore.setAttribute("aria-label", "Score not yet calculated");
  }
  allIssues = [];
  filterSeverity = "all";
  searchTerm = "";
  specFilter = null;
  filterSearchInput && (filterSearchInput.value = "");
  severityChips.forEach((chip) => chip.classList.toggle("active", chip.dataset.severity === "all"));
  updateChipCounts();
}

function updateChipCounts(){
  const stats = calculateIssueStats();
  if(countAll) countAll.textContent = stats.totalIssues.toLocaleString();
  if(countError) countError.textContent = stats.errorCount.toLocaleString();
  if(countWarning) countWarning.textContent = stats.warningCount.toLocaleString();
  return stats;
}

function applyFilters(){
  if(!issuesBody) return;
  const limit = 1000;
  let filtered = allIssues;
  if(filterSeverity !== "all"){
    filtered = filtered.filter((issue) => (issue.severity || "").toLowerCase() === filterSeverity);
  }
  if(searchTerm){
    const q = searchTerm.toLowerCase();
    filtered = filtered.filter((issue) => {
      return [
        issue.row_index,
        issue.item_id,
        issue.field,
        issue.rule_id,
        issue.message,
        issue.sample_value
      ].some((val) => val !== undefined && val !== null && String(val).toLowerCase().includes(q));
    });
  }
  if(specFilter){
    const needle = specFilter.query.toLowerCase();
    filtered = filtered.filter((issue) => {
      return [issue.field, issue.rule_id, issue.rule_text]
        .some((val) => val && String(val).toLowerCase().includes(needle));
    });
  }

  const hasIssues = allIssues.length > 0;
  const hadFilters = filterSeverity !== "all" || !!searchTerm || !!specFilter;
  const showNoResults = hasIssues && filtered.length === 0 && hadFilters;

  noResultsEl?.classList.toggle("hidden", !showNoResults);
  issuesTable?.classList.toggle("is-hidden", !hasIssues || filtered.length === 0);

=======

function renderStatus({ type = "info", title = "", subtitle = "", spinner = false } = {}){
  if(!statusBox) return;
  if(!title && !subtitle){
    statusBox.classList.add("hidden");
    statusBox.classList.remove("error", "success");
    statusBox.innerHTML = "";
    return;
  }
  statusBox.classList.remove("hidden", "error", "success");
  if(type === "success"){
    statusBox.classList.add("success");
  }else if(type === "error"){
    statusBox.classList.add("error");
  }
  const icon = type === "success" ? "✅" : type === "error" ? "⚠️" : "ℹ️";
  const iconHtml = spinner ? '<div class="spinner" role="status" aria-label="Validating"></div>' : `<span class="status-icon">${icon}</span>`;
  statusBox.innerHTML = `
    <div class="status-card">
      ${iconHtml}
      <div>
        ${title ? `<p class="status-title">${escapeHtml(title)}</p>` : ""}
        ${subtitle ? `<p class="status-subtitle">${escapeHtml(subtitle)}</p>` : ""}
      </div>
    </div>
  `;
}

function resetResults(){
  resultsWrap?.classList.add("hidden");
  issuesTable?.classList.remove("is-hidden");
  if(issuesBody) issuesBody.innerHTML = "";
  noResultsEl?.classList.add("hidden");
  noIssuesEl?.classList.add("hidden");
  specFilterEl?.classList.add("hidden");
  specFilterEl && (specFilterEl.innerHTML = "");
  noteTruncate?.classList.add("hidden");
  summaryTruncate?.classList.add("hidden");
  if(statTotal) statTotal.textContent = "-";
  if(statErrors) statErrors.textContent = "-";
  if(statWarnings) statWarnings.textContent = "-";
  if(statScore){
    statScore.textContent = "-";
    delete statScore.dataset.grade;
    statScore.removeAttribute("title");
    statScore.setAttribute("aria-label", "Score not yet calculated");
  }
  allIssues = [];
  filterSeverity = "all";
  searchTerm = "";
  specFilter = null;
  filterSearchInput && (filterSearchInput.value = "");
  severityChips.forEach((chip) => chip.classList.toggle("active", chip.dataset.severity === "all"));
  updateChipCounts();
}

function updateChipCounts(){
  const stats = calculateIssueStats();
  if(countAll) countAll.textContent = stats.totalIssues.toLocaleString();
  if(countError) countError.textContent = stats.errorCount.toLocaleString();
  if(countWarning) countWarning.textContent = stats.warningCount.toLocaleString();
  return stats;
}

function applyFilters(){
  if(!issuesBody) return;
  const limit = 1000;
  let filtered = allIssues;
  if(filterSeverity !== "all"){
    filtered = filtered.filter((issue) => (issue.severity || "").toLowerCase() === filterSeverity);
  }
  if(searchTerm){
    const q = searchTerm.toLowerCase();
    filtered = filtered.filter((issue) => {
      return [
        issue.row_index,
        issue.item_id,
        issue.field,
        issue.rule_id,
        issue.message,
        issue.sample_value
      ].some((val) => val !== undefined && val !== null && String(val).toLowerCase().includes(q));
    });
  }
  if(specFilter){
    const needle = specFilter.query.toLowerCase();
    filtered = filtered.filter((issue) => {
      return [issue.field, issue.rule_id, issue.rule_text]
        .some((val) => val && String(val).toLowerCase().includes(needle));
    });
  }

  const hasIssues = allIssues.length > 0;
  const hadFilters = filterSeverity !== "all" || !!searchTerm || !!specFilter;
  const showNoResults = hasIssues && filtered.length === 0 && hadFilters;

  noResultsEl?.classList.toggle("hidden", !showNoResults);
  issuesTable?.classList.toggle("is-hidden", !hasIssues || filtered.length === 0);

>>>>>>> 39400a56
  if(filtered.length === 0){
    issuesBody.innerHTML = "";
  }else{
    const slice = filtered.slice(0, limit);
    issuesBody.innerHTML = slice.map((issue, idx) => {
      const rowIndex = typeof issue.row_index === "number" ? issue.row_index + 1 : issue.row_index ?? "";
      const severity = (issue.severity || "info").toLowerCase();
      const ruleId = issue.rule_id ?? "";
      const tooltip = issue.rule_text || issue.message || ruleId;
      const sampleValue = issue.sample_value ?? "";
      const sampleContent = sampleValue
        ? `<span class="sample-value">${escapeHtml(sampleValue)}</span><button type="button" class="copy-btn" data-copy="${escapeAttr(sampleValue)}" aria-label="Copy sample value">Copy</button>`
        : '<span class="muted">—</span>';
      return `
        <tr>
          <td class="sticky-col col-index" data-label="#">${escapeHtml(rowIndex ?? "")}</td>
          <td class="sticky-col col-item" data-label="Item ID">${escapeHtml(issue.item_id ?? "")}</td>
          <td data-label="Field">${escapeHtml(issue.field ?? "")}</td>
          <td data-label="Rule"><span class="rule-id" title="${escapeAttr(tooltip)}">${escapeHtml(ruleId)}</span></td>
          <td data-label="Severity"><span class="sev-${escapeHtml(severity)}">${escapeHtml(severity)}</span></td>
          <td data-label="Message">${escapeHtml(issue.message ?? "")}</td>
          <td data-label="Sample" class="sample-cell">${sampleContent}</td>
        </tr>
      `;
    }).join("");
    noteTruncate?.classList.toggle("hidden", filtered.length <= limit);
  }
  statusBox.classList.remove("hidden", "error", "success");
  if(type === "success"){
    statusBox.classList.add("success");
  }else if(type === "error"){
    statusBox.classList.add("error");
  }
  const icon = type === "success" ? "✅" : type === "error" ? "⚠️" : "ℹ️";
  const iconHtml = spinner ? '<div class="spinner" role="status" aria-label="Validating"></div>' : `<span class="status-icon">${icon}</span>`;
  statusBox.innerHTML = `
    <div class="status-card">
      ${iconHtml}
      <div>
        ${title ? `<p class="status-title">${escapeHtml(title)}</p>` : ""}
        ${subtitle ? `<p class="status-subtitle">${escapeHtml(subtitle)}</p>` : ""}
      </div>
    </div>
  `;
}

function resetResults(){
  resultsWrap?.classList.add("hidden");
  issuesTable?.classList.remove("is-hidden");
  if(issuesBody) issuesBody.innerHTML = "";
  noResultsEl?.classList.add("hidden");
  noIssuesEl?.classList.add("hidden");
  specFilterEl?.classList.add("hidden");
  specFilterEl && (specFilterEl.innerHTML = "");
  noteTruncate?.classList.add("hidden");
  summaryTruncate?.classList.add("hidden");
  if(statTotal) statTotal.textContent = "-";
  if(statErrors) statErrors.textContent = "-";
  if(statWarnings) statWarnings.textContent = "-";
  if(statPass) statPass.textContent = "-";
  allIssues = [];
  filterSeverity = "all";
  searchTerm = "";
  specFilter = null;
  filterSearchInput && (filterSearchInput.value = "");
  severityChips.forEach((chip) => chip.classList.toggle("active", chip.dataset.severity === "all"));
  updateChipCounts();
}

function updateChipCounts(){
  if(!countAll || !countError || !countWarning) return;
  const errorCount = allIssues.filter((issue) => (issue.severity || "").toLowerCase() === "error").length;
  const warningCount = allIssues.filter((issue) => (issue.severity || "").toLowerCase() === "warning").length;
  countAll.textContent = allIssues.length.toLocaleString();
  countError.textContent = errorCount.toLocaleString();
  countWarning.textContent = warningCount.toLocaleString();
}

function applyFilters(){
  if(!issuesBody) return;
  const limit = 1000;
  let filtered = allIssues;
  if(filterSeverity !== "all"){
    filtered = filtered.filter((issue) => (issue.severity || "").toLowerCase() === filterSeverity);
  }
  if(searchTerm){
    const q = searchTerm.toLowerCase();
    filtered = filtered.filter((issue) => {
      return [
        issue.row_index,
        issue.item_id,
        issue.field,
        issue.rule_id,
        issue.message,
        issue.sample_value
      ].some((val) => val !== undefined && val !== null && String(val).toLowerCase().includes(q));
    });
  }
  if(specFilter){
    const needle = specFilter.query.toLowerCase();
    filtered = filtered.filter((issue) => {
      return [issue.field, issue.rule_id, issue.rule_text]
        .some((val) => val && String(val).toLowerCase().includes(needle));
    });
  }

  const hasIssues = allIssues.length > 0;
  const hadFilters = filterSeverity !== "all" || !!searchTerm || !!specFilter;
  const showNoResults = hasIssues && filtered.length === 0 && hadFilters;

  noResultsEl?.classList.toggle("hidden", !showNoResults);
  issuesTable?.classList.toggle("is-hidden", !hasIssues || filtered.length === 0);

  if(filtered.length === 0){
    issuesBody.innerHTML = "";
  }else{
    const slice = filtered.slice(0, limit);
    issuesBody.innerHTML = slice.map((issue, idx) => {
      const rowIndex = typeof issue.row_index === "number" ? issue.row_index + 1 : issue.row_index ?? "";
      const severity = (issue.severity || "info").toLowerCase();
      const ruleId = issue.rule_id ?? "";
      const tooltip = issue.rule_text || issue.message || ruleId;
      const sampleValue = issue.sample_value ?? "";
      const sampleContent = sampleValue
        ? `<span class="sample-value">${escapeHtml(sampleValue)}</span><button type="button" class="copy-btn" data-copy="${escapeAttr(sampleValue)}" aria-label="Copy sample value">Copy</button>`
        : '<span class="muted">—</span>';
      return `
        <tr>
          <td class="sticky-col col-index" data-label="#">${escapeHtml(rowIndex ?? "")}</td>
          <td class="sticky-col col-item" data-label="Item ID">${escapeHtml(issue.item_id ?? "")}</td>
          <td data-label="Field">${escapeHtml(issue.field ?? "")}</td>
          <td data-label="Rule"><span class="rule-id" title="${escapeAttr(tooltip)}">${escapeHtml(ruleId)}</span></td>
          <td data-label="Severity"><span class="sev-${escapeHtml(severity)}">${escapeHtml(severity)}</span></td>
          <td data-label="Message">${escapeHtml(issue.message ?? "")}</td>
          <td data-label="Sample" class="sample-cell">${sampleContent}</td>
        </tr>
      `;
    }).join("");
    noteTruncate?.classList.toggle("hidden", filtered.length <= limit);
  }
  if(noteTruncate){
    noteTruncate.classList.add("hidden");
  }
  if(statTotal) statTotal.textContent = "-";
  if(statErrors) statErrors.textContent = "-";
  if(statWarnings) statWarnings.textContent = "-";
  if(statPass) statPass.textContent = "-";
}

function renderResults(data){
  lastResult = data;
  allIssues = Array.isArray(data?.issues) ? data.issues : [];
  const chipStats = updateChipCounts() || calculateIssueStats();

  const summary = data?.summary || {};
  const summaryItemsTotal = typeof summary.items_total === "number" ? summary.items_total : null;
  const resolvedItemsTotal = Number.isFinite(summaryItemsTotal) ? summaryItemsTotal : (chipStats.itemCount || null);

  if(statTotal) statTotal.textContent = formatCount(resolvedItemsTotal ?? (chipStats.totalIssues ? chipStats.totalIssues : 0));
  if(statErrors){
    const errorValue = typeof summary.items_with_errors === "number" ? summary.items_with_errors : chipStats.errorCount;
    statErrors.textContent = formatCount(errorValue);
  }
  if(statWarnings){
    const warnValue = typeof summary.items_with_warnings === "number" ? summary.items_with_warnings : chipStats.warningCount;
    statWarnings.textContent = formatCount(warnValue);
  }
  if(statScore){
    const grade = computeScoreGrade({
      itemsTotal: resolvedItemsTotal,
      errorCount: chipStats.errorCount,
      warningCount: chipStats.warningCount,
      errorItemCount: chipStats.errorItemCount
    });
    statScore.textContent = grade.letter;
    if(grade.letter && grade.letter !== "-"){
      statScore.dataset.grade = grade.letter;
    }else{
      delete statScore.dataset.grade;
    }
    if(grade.message){
      statScore.setAttribute("title", grade.message);
      statScore.setAttribute("aria-label", `Score ${grade.letter}. ${grade.message}`);
    }else{
      statScore.removeAttribute("title");
      statScore.setAttribute("aria-label", `Score ${grade.letter}`);
    }
  }

  const truncated = Boolean(
    summary.truncated ||
    summary.items_truncated ||
    summary.rows_truncated ||
    summary.items_sampled === 50000 ||
    data?.truncated ||
    (typeof summary.items_total === "number" && summary.items_total >= 50000)
  );
  summaryTruncate?.classList.toggle("hidden", !truncated);

  if(resultsWrap){
    resultsWrap.classList.remove("hidden");
  }

  if(allIssues.length === 0){
    issuesTable?.classList.add("is-hidden");
    noIssuesEl?.classList.remove("hidden");
  }else{
    issuesTable?.classList.remove("is-hidden");
    noIssuesEl?.classList.add("hidden");
  }

  applyFilters();
  setDownloadsEnabled(true);
  updateStepState("success");
}

function handleDownloadJson(){
  if(!lastResult) return;
  const blob = new Blob([JSON.stringify(lastResult, null, 2)], { type: "application/json" });
  const url = URL.createObjectURL(blob);
  const a = document.createElement("a");
  a.href = url;
  a.download = "validation.json";
  document.body.appendChild(a);
  a.click();
  a.remove();
  URL.revokeObjectURL(url);
}

function handleDownloadCsv(){
  if(!lastResult) return;
  const issues = lastResult.issues || [];
  const head = ["row_index", "item_id", "field", "rule_id", "severity", "message", "sample_value"];
  const csvLines = [head.join(",")].concat(
    issues.map((issue) => head.map((key) => JSON.stringify(issue[key] ?? "")).join(","))
  );
  const blob = new Blob([csvLines.join("\n")], { type: "text/csv" });
  const url = URL.createObjectURL(blob);
  const a = document.createElement("a");
  a.href = url;
  a.download = "validation.csv";
  document.body.appendChild(a);
  a.click();
  a.remove();
  URL.revokeObjectURL(url);
}

async function handleValidateClick(event){
  event.preventDefault();
<<<<<<< HEAD
  const fileFromInput = fileInput?.files && fileInput.files.length > 0 ? fileInput.files[0] : null;
  const file = fileFromInput || activeFile;

  if(!file){
=======
  if(!fileInput || !fileInput.files || fileInput.files.length === 0){
>>>>>>> 39400a56
    renderStatus({ type: "error", title: "No file selected", subtitle: "Please add a feed file before validating." });
    updateStepState("ready");
    return;
  }

<<<<<<< HEAD
=======
  const file = fileInput.files[0];
>>>>>>> 39400a56
  const formData = new FormData();
  formData.append("file", file);
  if(delimiterInput){
    formData.append("delimiter", delimiterInput.value || "");
  }
  if(encodingInput){
    formData.append("encoding", encodingInput.value || "utf-8");
  }

  setDownloadsEnabled(false);
  resetResults();
  renderStatus({ type: "info", title: "Validating…", subtitle: "Hang tight while we check your feed.", spinner: true });
  setValidateLoading(true);
  updateStepState("validating");

  try{
    const response = await fetch("/validate/file", { method: "POST", body: formData });
    const raw = await response.text();
    let payload = null;
    try{
      payload = raw ? JSON.parse(raw) : null;
    }catch(parseError){
      payload = null;
    }
    if(!response.ok){
      const detail = payload?.detail || payload?.error || raw || response.statusText;
      throw new Error(detail);
    }
    if(!payload){
      throw new Error("Unexpected empty response from validator.");
    }
    renderResults(payload);
    renderStatus({ type: "success", title: "Validation complete.", subtitle: "Validation complete." });
  }catch(err){
    renderStatus({ type: "error", title: "Validation failed", subtitle: err?.message || String(err) });
    updateStepState("error");
  }finally{
    setValidateLoading(false);
<<<<<<< HEAD
  }
}

function handleDrop(event){
  event.preventDefault();
  const files = event.dataTransfer?.files;
  if(files && files.length){
    setActiveFile(files[0], { syncInput: true, sourceFiles: files });
  }
  dropZone?.classList.remove("dragging");
}

function initDragAndDrop(){
  if(!dropZone) return;
  ["dragenter", "dragover"].forEach((type) => {
    dropZone.addEventListener(type, (event) => {
      event.preventDefault();
      dropZone.classList.add("dragging");
    });
  });
  ["dragleave", "dragend", "drop"].forEach((type) => {
    dropZone.addEventListener(type, () => dropZone.classList.remove("dragging"));
  });
  dropZone.addEventListener("drop", handleDrop);
  dropZone.addEventListener("keydown", (event) => {
    if(event.key === "Enter" || event.key === " "){
      event.preventDefault();
      fileInput?.click();
    }
  });
  dropZone.addEventListener("click", (event) => {
    if(event.target !== btnBrowse){
      fileInput?.click();
    }
  });
}

function initFilters(){
  severityChips.forEach((chip) => {
    chip.addEventListener("click", () => {
      severityChips.forEach((c) => c.classList.remove("active"));
      chip.classList.add("active");
      filterSeverity = chip.dataset.severity || "all";
      applyFilters();
    });
  });
  filterSearchInput?.addEventListener("input", (event) => {
    searchTerm = event.target.value.trim();
    applyFilters();
  });
}

function initCopyButtons(){
  document.addEventListener("click", async (event) => {
    const target = event.target;
    if(!(target instanceof HTMLElement)) return;
    if(target.classList.contains("copy-btn")){
      const value = target.dataset.copy ?? "";
      try{
        await navigator.clipboard.writeText(value.replace(/ &#10;/g, "\n"));
        target.textContent = "Copied";
        setTimeout(() => { target.textContent = "Copy"; }, 1600);
      }catch(err){
        target.textContent = "Copy failed";
        setTimeout(() => { target.textContent = "Copy"; }, 1600);
      }
    }
  });
}

function setSpecFilter(field){
  specFilter = field ? { label: field.name, query: field.rule || field.name } : null;
  if(!specFilterEl) return;
  if(!specFilter){
    specFilterEl.classList.add("hidden");
    specFilterEl.innerHTML = "";
  }else{
    specFilterEl.classList.remove("hidden");
    specFilterEl.innerHTML = `
      <span>Filtering by <strong>${escapeHtml(specFilter.label)}</strong></span>
      <button type="button" class="btn small clear">Clear</button>
    `;
    const clearBtn = specFilterEl.querySelector(".clear");
    clearBtn?.addEventListener("click", () => {
      setSpecFilter(null);
      applyFilters();
    });
  }
}

=======
  }
}

function handleDrop(event){
  event.preventDefault();
  const files = event.dataTransfer?.files;
  if(files && files.length){
    fileInput.files = files;
    updateSelectedFile();
  }
  dropZone?.classList.remove("dragging");
}

function initDragAndDrop(){
  if(!dropZone) return;
  ["dragenter", "dragover"].forEach((type) => {
    dropZone.addEventListener(type, (event) => {
      event.preventDefault();
      dropZone.classList.add("dragging");
    });
  });
  ["dragleave", "dragend", "drop"].forEach((type) => {
    dropZone.addEventListener(type, () => dropZone.classList.remove("dragging"));
  });
  dropZone.addEventListener("drop", handleDrop);
  dropZone.addEventListener("keydown", (event) => {
    if(event.key === "Enter" || event.key === " "){
      event.preventDefault();
      fileInput?.click();
    }
  });
  dropZone.addEventListener("click", (event) => {
    if(event.target !== btnBrowse){
      fileInput?.click();
    }
  });
}

function initFilters(){
  severityChips.forEach((chip) => {
    chip.addEventListener("click", () => {
      severityChips.forEach((c) => c.classList.remove("active"));
      chip.classList.add("active");
      filterSeverity = chip.dataset.severity || "all";
      applyFilters();
    });
  });
  filterSearchInput?.addEventListener("input", (event) => {
    searchTerm = event.target.value.trim();
    applyFilters();
  });
}

function initCopyButtons(){
  document.addEventListener("click", async (event) => {
    const target = event.target;
    if(!(target instanceof HTMLElement)) return;
    if(target.classList.contains("copy-btn")){
      const value = target.dataset.copy ?? "";
      try{
        await navigator.clipboard.writeText(value.replace(/ &#10;/g, "\n"));
        target.textContent = "Copied";
        setTimeout(() => { target.textContent = "Copy"; }, 1600);
      }catch(err){
        target.textContent = "Copy failed";
        setTimeout(() => { target.textContent = "Copy"; }, 1600);
      }
    }
  });
}

function setSpecFilter(field){
  specFilter = field ? { label: field.name, query: field.rule || field.name } : null;
  if(!specFilterEl) return;
  if(!specFilter){
    specFilterEl.classList.add("hidden");
    specFilterEl.innerHTML = "";
  }else{
    specFilterEl.classList.remove("hidden");
    specFilterEl.innerHTML = `
      <span>Filtering by <strong>${escapeHtml(specFilter.label)}</strong></span>
      <button type="button" class="btn small clear">Clear</button>
    `;
    const clearBtn = specFilterEl.querySelector(".clear");
    clearBtn?.addEventListener("click", () => {
      setSpecFilter(null);
      applyFilters();
    });
  }
}

>>>>>>> 39400a56
const SPEC_FIELDS = [
  { name: "enable_search", description: "Boolean flag that makes the item discoverable across OpenAI surfaces.", importance: "required", dependencies: "Required for checkout and discovery." },
  { name: "enable_checkout", description: "Allows assistant-led checkout flows for the item.", importance: "conditional", dependencies: "Requires enable_search = true." },
  { name: "id", description: "Stable unique identifier used to reconcile updates.", importance: "required", dependencies: "No additional dependencies." },
  { name: "title", description: "Product name surfaced in chat results and product cards.", importance: "required", dependencies: "Plain text ≤ 150 characters." },
  { name: "description", description: "Human-readable description that powers summarisation.", importance: "required", dependencies: "Plain text without HTML." },
  { name: "link", description: "HTTPS URL to the canonical product detail page.", importance: "required", dependencies: "Must use https://." },
  { name: "product_category", description: "Taxonomy path separated with > tokens.", importance: "required", dependencies: "Follow OpenAI commerce taxonomy." },
  { name: "brand", description: "Brand or manufacturer displayed alongside the title.", importance: "required", dependencies: "No additional dependencies." },
  { name: "material", description: "Primary material so the assistant can answer build questions.", importance: "required", dependencies: "Provide unit or composition where relevant." },
  { name: "weight", description: "Shipping or packaged weight with unit.", importance: "required", dependencies: "Requires value + unit (lb, kg, g, oz)." },
  { name: "image_link", description: "Primary product image URL shown in shopping surfaces.", importance: "required", dependencies: "Must be an https URL." },
  { name: "price", description: "Item price formatted as <amount> <ISO currency>.", importance: "required", dependencies: "Currency must be ISO 4217." },
  { name: "availability", description: "Inventory state (in_stock, out_of_stock, preorder).", importance: "required", dependencies: "If preorder, include availability_date." },
  { name: "inventory_quantity", description: "Available quantity for stock messaging.", importance: "required", dependencies: "Integer ≥ 0." },
  { name: "seller_name", description: "Merchant or storefront display name.", importance: "required", dependencies: "No additional dependencies." },
  { name: "seller_url", description: "Merchant homepage or support URL.", importance: "required", dependencies: "Must be an https URL." },
  { name: "return_policy", description: "Public return policy URL for compliance.", importance: "required", dependencies: "Must be accessible over https." },
  { name: "return_window", description: "Number of days a customer can initiate a return.", importance: "required", dependencies: "Integer ≥ 0." },
  { name: "sale_price", description: "Discounted price that complements the primary price.", importance: "conditional", dependencies: "Requires sale_price_effective_date and ≤ price." },
  { name: "sale_price_effective_date", description: "Start/end date range for sale pricing.", importance: "conditional", dependencies: "Format YYYY-MM-DD / YYYY-MM-DD." },
  { name: "unit_pricing_measure", description: "Measurement used to compute unit price (e.g., 750 ml).", importance: "conditional", dependencies: "Requires base_measure." },
  { name: "base_measure", description: "Reference measure that pairs with unit_pricing_measure.", importance: "conditional", dependencies: "Requires unit_pricing_measure." },
  { name: "availability_date", description: "Date the item becomes available to ship.", importance: "conditional", dependencies: "Required when availability = preorder." },
  { name: "gtin", description: "Global Trade Item Number to map listings to canonical products.", importance: "recommended", dependencies: "Digits only (8, 12, 13, or 14)." },
  { name: "mpn", description: "Manufacturer Part Number when no GTIN exists.", importance: "recommended", dependencies: "No additional dependencies." },
  { name: "additional_image_link", description: "Comma-separated list of extra image URLs.", importance: "recommended", dependencies: "Use https URLs separated by commas." },
  { name: "video_link", description: "Marketing or demo video URL.", importance: "recommended", dependencies: "https URL preferred." },
  { name: "model_3d_link", description: "3D model preview (GLB/USDZ).", importance: "recommended", dependencies: "File must be publicly accessible." },
  { name: "item_group_id", description: "Identifier tying variants together.", importance: "conditional", dependencies: "Required when color/size/gender present." },
  { name: "color", description: "Variant color label for conversational selection.", importance: "recommended", dependencies: "Requires item_group_id when used." },
  { name: "size", description: "Variant size label (e.g., M, 8.5).", importance: "recommended", dependencies: "Requires item_group_id when used." },
  { name: "size_system", description: "Sizing system (US, EU, JP).", importance: "recommended", dependencies: "Requires item_group_id when used." },
  { name: "gender", description: "Intended gender (male, female, unisex).", importance: "recommended", dependencies: "Requires item_group_id when used." },
  { name: "pickup_method", description: "Supported pickup option (in_store, reserve, not_supported).", importance: "recommended", dependencies: "If pickup supported, include pickup_sla." },
  { name: "pickup_sla", description: "Fulfilment lead time for pickup orders.", importance: "recommended", dependencies: "Used when pickup_method ≠ not_supported." },
  { name: "shipping", description: "Structured shipping cost details.", importance: "recommended", dependencies: "Include currency and region." },
  { name: "delivery_estimate", description: "Estimated delivery windows or speed promises.", importance: "recommended", dependencies: "No additional dependencies." },
  { name: "seller_privacy_policy", description: "Privacy policy URL required for checkout listings.", importance: "conditional", dependencies: "Required when enable_checkout = true." },
  { name: "seller_tos", description: "Terms of service URL for checkout listings.", importance: "conditional", dependencies: "Required when enable_checkout = true." },
  { name: "warning", description: "Safety or regulatory warning copy.", importance: "recommended", dependencies: "Include warning_url for detailed info." },
  { name: "warning_url", description: "Link to detailed compliance or safety documentation.", importance: "recommended", dependencies: "https URL recommended." },
  { name: "product_review_count", description: "Number of product-level reviews.", importance: "recommended", dependencies: "Integer ≥ 0." },
  { name: "product_review_rating", description: "Average product rating value.", importance: "recommended", dependencies: "0.0 – 5.0 scale." },
  { name: "store_review_count", description: "Number of merchant/store reviews.", importance: "recommended", dependencies: "Integer ≥ 0." },
  { name: "store_review_rating", description: "Average merchant/store rating.", importance: "recommended", dependencies: "0.0 – 5.0 scale." },
  { name: "related_product_id", description: "Identifier of complementary or substitute items.", importance: "recommended", dependencies: "Pair with relationship_type." },
  { name: "relationship_type", description: "Relationship (part_of_set, accessory, etc.).", importance: "recommended", dependencies: "Used with related_product_id." }
];

const specGrid = $("#spec-grid");
function renderSpecGrid(){
  if(!specGrid) return;
  specGrid.innerHTML = SPEC_FIELDS.map((field) => {
    const badgeLabel = field.importance.charAt(0).toUpperCase() + field.importance.slice(1);
    const dependencyText = field.dependencies || "No additional dependencies.";
    return `
      <button type="button" class="spec-card" data-field="${escapeAttr(field.name)}" data-rule="${escapeAttr(field.rule || field.name)}">
        <span class="badge ${escapeHtml(field.importance)}">${escapeHtml(badgeLabel)}</span>
        <span class="field-name">${escapeHtml(field.name)}</span>
        <p class="field-desc">${escapeHtml(field.description)}</p>
        <p class="dependencies">${escapeHtml(dependencyText)}</p>
      </button>
    `;
  }).join("");
  specGrid.addEventListener("click", (event) => {
    const target = event.target.closest(".spec-card");
    if(!(target instanceof HTMLElement)) return;
    const name = target.dataset.field;
    const rule = target.dataset.rule;
    setSpecFilter({ name, rule });
    applyFilters();
    showTab("validate");
  });
}

function initSpecFilterKeyboard(){
  specGrid?.addEventListener("keydown", (event) => {
    if(!(event.target instanceof HTMLElement)) return;
    if(!event.target.classList.contains("spec-card")) return;
    if(event.key === "Enter" || event.key === " "){
      event.preventDefault();
      event.target.click();
    }
  });
}

btnBrowse?.addEventListener("click", () => fileInput?.click());
<<<<<<< HEAD
fileInput?.addEventListener("change", syncSelectedFileFromInput);
=======
fileInput?.addEventListener("change", updateSelectedFile);
>>>>>>> 39400a56
btnJson?.addEventListener("click", handleDownloadJson);
btnCsv?.addEventListener("click", handleDownloadCsv);
btnNoIssuesJson?.addEventListener("click", handleDownloadJson);
btnNoIssuesCsv?.addEventListener("click", handleDownloadCsv);
btnValidate?.addEventListener("click", handleValidateClick);

initDragAndDrop();
initFilters();
initCopyButtons();
renderSpecGrid();
initSpecFilterKeyboard();
<<<<<<< HEAD
syncSelectedFileFromInput();
=======
updateSelectedFile();
>>>>>>> 39400a56
setDownloadsEnabled(false);
updateStepState("ready");
updateChipCounts();

const yearEl = $("#year");
if(yearEl){
  yearEl.textContent = String(new Date().getFullYear());
}

showTab("validate");<|MERGE_RESOLUTION|>--- conflicted
+++ resolved
@@ -70,10 +70,7 @@
 let searchTerm = "";
 let specFilter = null;
 let validateLabel = btnValidate?.textContent || "Validate";
-<<<<<<< HEAD
 let activeFile = null;
-=======
->>>>>>> 39400a56
 
 function escapeHtml(value){
   if(value === null || value === undefined) return "";
@@ -194,7 +191,6 @@
   return { letter: "D", message: baseMessage };
 }
 
-<<<<<<< HEAD
 function updateSelectedFileLabel(){
   if(!selectedFileLabel) return;
   if(activeFile){
@@ -236,18 +232,6 @@
     setActiveFile(fileInput.files[0]);
   }else{
     setActiveFile(null);
-=======
-function updateSelectedFile(){
-  if(!selectedFileLabel) return;
-  if(fileInput?.files?.length){
-    const file = fileInput.files[0];
-    const size = formatBytes(file.size);
-    selectedFileLabel.textContent = size ? `${file.name} (${size})` : file.name;
-    updateStepState("file-chosen");
-  }else{
-    selectedFileLabel.textContent = "No file selected yet.";
-    updateStepState("ready");
->>>>>>> 39400a56
   }
 }
 
@@ -288,7 +272,6 @@
     if(btn){ btn.disabled = !enabled; }
   });
 }
-<<<<<<< HEAD
 
 function renderStatus({ type = "info", title = "", subtitle = "", spinner = false } = {}){
   if(!statusBox) return;
@@ -388,107 +371,6 @@
   noResultsEl?.classList.toggle("hidden", !showNoResults);
   issuesTable?.classList.toggle("is-hidden", !hasIssues || filtered.length === 0);
 
-=======
-
-function renderStatus({ type = "info", title = "", subtitle = "", spinner = false } = {}){
-  if(!statusBox) return;
-  if(!title && !subtitle){
-    statusBox.classList.add("hidden");
-    statusBox.classList.remove("error", "success");
-    statusBox.innerHTML = "";
-    return;
-  }
-  statusBox.classList.remove("hidden", "error", "success");
-  if(type === "success"){
-    statusBox.classList.add("success");
-  }else if(type === "error"){
-    statusBox.classList.add("error");
-  }
-  const icon = type === "success" ? "✅" : type === "error" ? "⚠️" : "ℹ️";
-  const iconHtml = spinner ? '<div class="spinner" role="status" aria-label="Validating"></div>' : `<span class="status-icon">${icon}</span>`;
-  statusBox.innerHTML = `
-    <div class="status-card">
-      ${iconHtml}
-      <div>
-        ${title ? `<p class="status-title">${escapeHtml(title)}</p>` : ""}
-        ${subtitle ? `<p class="status-subtitle">${escapeHtml(subtitle)}</p>` : ""}
-      </div>
-    </div>
-  `;
-}
-
-function resetResults(){
-  resultsWrap?.classList.add("hidden");
-  issuesTable?.classList.remove("is-hidden");
-  if(issuesBody) issuesBody.innerHTML = "";
-  noResultsEl?.classList.add("hidden");
-  noIssuesEl?.classList.add("hidden");
-  specFilterEl?.classList.add("hidden");
-  specFilterEl && (specFilterEl.innerHTML = "");
-  noteTruncate?.classList.add("hidden");
-  summaryTruncate?.classList.add("hidden");
-  if(statTotal) statTotal.textContent = "-";
-  if(statErrors) statErrors.textContent = "-";
-  if(statWarnings) statWarnings.textContent = "-";
-  if(statScore){
-    statScore.textContent = "-";
-    delete statScore.dataset.grade;
-    statScore.removeAttribute("title");
-    statScore.setAttribute("aria-label", "Score not yet calculated");
-  }
-  allIssues = [];
-  filterSeverity = "all";
-  searchTerm = "";
-  specFilter = null;
-  filterSearchInput && (filterSearchInput.value = "");
-  severityChips.forEach((chip) => chip.classList.toggle("active", chip.dataset.severity === "all"));
-  updateChipCounts();
-}
-
-function updateChipCounts(){
-  const stats = calculateIssueStats();
-  if(countAll) countAll.textContent = stats.totalIssues.toLocaleString();
-  if(countError) countError.textContent = stats.errorCount.toLocaleString();
-  if(countWarning) countWarning.textContent = stats.warningCount.toLocaleString();
-  return stats;
-}
-
-function applyFilters(){
-  if(!issuesBody) return;
-  const limit = 1000;
-  let filtered = allIssues;
-  if(filterSeverity !== "all"){
-    filtered = filtered.filter((issue) => (issue.severity || "").toLowerCase() === filterSeverity);
-  }
-  if(searchTerm){
-    const q = searchTerm.toLowerCase();
-    filtered = filtered.filter((issue) => {
-      return [
-        issue.row_index,
-        issue.item_id,
-        issue.field,
-        issue.rule_id,
-        issue.message,
-        issue.sample_value
-      ].some((val) => val !== undefined && val !== null && String(val).toLowerCase().includes(q));
-    });
-  }
-  if(specFilter){
-    const needle = specFilter.query.toLowerCase();
-    filtered = filtered.filter((issue) => {
-      return [issue.field, issue.rule_id, issue.rule_text]
-        .some((val) => val && String(val).toLowerCase().includes(needle));
-    });
-  }
-
-  const hasIssues = allIssues.length > 0;
-  const hadFilters = filterSeverity !== "all" || !!searchTerm || !!specFilter;
-  const showNoResults = hasIssues && filtered.length === 0 && hadFilters;
-
-  noResultsEl?.classList.toggle("hidden", !showNoResults);
-  issuesTable?.classList.toggle("is-hidden", !hasIssues || filtered.length === 0);
-
->>>>>>> 39400a56
   if(filtered.length === 0){
     issuesBody.innerHTML = "";
   }else{
@@ -738,23 +620,15 @@
 
 async function handleValidateClick(event){
   event.preventDefault();
-<<<<<<< HEAD
   const fileFromInput = fileInput?.files && fileInput.files.length > 0 ? fileInput.files[0] : null;
   const file = fileFromInput || activeFile;
 
   if(!file){
-=======
-  if(!fileInput || !fileInput.files || fileInput.files.length === 0){
->>>>>>> 39400a56
     renderStatus({ type: "error", title: "No file selected", subtitle: "Please add a feed file before validating." });
     updateStepState("ready");
     return;
   }
 
-<<<<<<< HEAD
-=======
-  const file = fileInput.files[0];
->>>>>>> 39400a56
   const formData = new FormData();
   formData.append("file", file);
   if(delimiterInput){
@@ -793,7 +667,6 @@
     updateStepState("error");
   }finally{
     setValidateLoading(false);
-<<<<<<< HEAD
   }
 }
 
@@ -884,99 +757,6 @@
   }
 }
 
-=======
-  }
-}
-
-function handleDrop(event){
-  event.preventDefault();
-  const files = event.dataTransfer?.files;
-  if(files && files.length){
-    fileInput.files = files;
-    updateSelectedFile();
-  }
-  dropZone?.classList.remove("dragging");
-}
-
-function initDragAndDrop(){
-  if(!dropZone) return;
-  ["dragenter", "dragover"].forEach((type) => {
-    dropZone.addEventListener(type, (event) => {
-      event.preventDefault();
-      dropZone.classList.add("dragging");
-    });
-  });
-  ["dragleave", "dragend", "drop"].forEach((type) => {
-    dropZone.addEventListener(type, () => dropZone.classList.remove("dragging"));
-  });
-  dropZone.addEventListener("drop", handleDrop);
-  dropZone.addEventListener("keydown", (event) => {
-    if(event.key === "Enter" || event.key === " "){
-      event.preventDefault();
-      fileInput?.click();
-    }
-  });
-  dropZone.addEventListener("click", (event) => {
-    if(event.target !== btnBrowse){
-      fileInput?.click();
-    }
-  });
-}
-
-function initFilters(){
-  severityChips.forEach((chip) => {
-    chip.addEventListener("click", () => {
-      severityChips.forEach((c) => c.classList.remove("active"));
-      chip.classList.add("active");
-      filterSeverity = chip.dataset.severity || "all";
-      applyFilters();
-    });
-  });
-  filterSearchInput?.addEventListener("input", (event) => {
-    searchTerm = event.target.value.trim();
-    applyFilters();
-  });
-}
-
-function initCopyButtons(){
-  document.addEventListener("click", async (event) => {
-    const target = event.target;
-    if(!(target instanceof HTMLElement)) return;
-    if(target.classList.contains("copy-btn")){
-      const value = target.dataset.copy ?? "";
-      try{
-        await navigator.clipboard.writeText(value.replace(/ &#10;/g, "\n"));
-        target.textContent = "Copied";
-        setTimeout(() => { target.textContent = "Copy"; }, 1600);
-      }catch(err){
-        target.textContent = "Copy failed";
-        setTimeout(() => { target.textContent = "Copy"; }, 1600);
-      }
-    }
-  });
-}
-
-function setSpecFilter(field){
-  specFilter = field ? { label: field.name, query: field.rule || field.name } : null;
-  if(!specFilterEl) return;
-  if(!specFilter){
-    specFilterEl.classList.add("hidden");
-    specFilterEl.innerHTML = "";
-  }else{
-    specFilterEl.classList.remove("hidden");
-    specFilterEl.innerHTML = `
-      <span>Filtering by <strong>${escapeHtml(specFilter.label)}</strong></span>
-      <button type="button" class="btn small clear">Clear</button>
-    `;
-    const clearBtn = specFilterEl.querySelector(".clear");
-    clearBtn?.addEventListener("click", () => {
-      setSpecFilter(null);
-      applyFilters();
-    });
-  }
-}
-
->>>>>>> 39400a56
 const SPEC_FIELDS = [
   { name: "enable_search", description: "Boolean flag that makes the item discoverable across OpenAI surfaces.", importance: "required", dependencies: "Required for checkout and discovery." },
   { name: "enable_checkout", description: "Allows assistant-led checkout flows for the item.", importance: "conditional", dependencies: "Requires enable_search = true." },
@@ -1065,11 +845,7 @@
 }
 
 btnBrowse?.addEventListener("click", () => fileInput?.click());
-<<<<<<< HEAD
 fileInput?.addEventListener("change", syncSelectedFileFromInput);
-=======
-fileInput?.addEventListener("change", updateSelectedFile);
->>>>>>> 39400a56
 btnJson?.addEventListener("click", handleDownloadJson);
 btnCsv?.addEventListener("click", handleDownloadCsv);
 btnNoIssuesJson?.addEventListener("click", handleDownloadJson);
@@ -1081,11 +857,7 @@
 initCopyButtons();
 renderSpecGrid();
 initSpecFilterKeyboard();
-<<<<<<< HEAD
 syncSelectedFileFromInput();
-=======
-updateSelectedFile();
->>>>>>> 39400a56
 setDownloadsEnabled(false);
 updateStepState("ready");
 updateChipCounts();
